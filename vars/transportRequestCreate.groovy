--- conflicted
+++ resolved
@@ -11,21 +11,6 @@
 
 @Field def STEP_NAME = 'transportRequestCreate'
 
-<<<<<<< HEAD
-=======
-@Field Set parameterKeys = [
-    'changeDocumentId',
-    'clientOpts',
-    'developmentSystemId',
-    'credentialsId',
-    'endpoint',
-    'gitFrom',
-    'gitTo',
-    'gitChangeDocumentLabel',
-    'gitFormat'
-  ]
-
->>>>>>> 75a9a762
 @Field Set stepConfigurationKeys = [
     'credentialsId',
     'clientOpts',
