--- conflicted
+++ resolved
@@ -54,14 +54,10 @@
             .withMandatoryProperty('changeManagement/git/from')
             .withMandatoryProperty('changeManagement/git/format')
 
-<<<<<<< HEAD
-        Map configuration = configHelper.use()
+        configuration = configHelper.use()
 
         new Utils().pushToSWA([step: STEP_NAME,
                                stepParam1: parameters?.script == null], configuration)
-=======
-        new Utils().pushToSWA([step: STEP_NAME], configuration)
->>>>>>> f3972672
 
         def transportRequestId = configuration.transportRequestId
 
