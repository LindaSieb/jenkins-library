--- conflicted
+++ resolved
@@ -13,20 +13,13 @@
 
 @Field Set stepConfigurationKeys = [
     'credentialsId',
-<<<<<<< HEAD
     'cmClientOpts',
     'endpoint',
+    'gitChangeDocumentLabel',
     'gitFrom',
     'gitTo',
     'gitTransportRequestLabel',
     'gitFormat'
-=======
-    'endpoint',
-    'gitChangeDocumentLabel',
-    'gitFormat',
-    'gitFrom',
-    'gitTo'
->>>>>>> 3f877c23
   ]
 
 @Field Set parameterKeys = stepConfigurationKeys.plus([
@@ -55,9 +48,6 @@
 
         Map configuration = configHelper.use()
 
-        def changeDocumentId = configuration.changeDocumentId
-        if(!changeDocumentId) throw new AbortException("Change document id not provided (parameter: 'changeDocumentId').")
-
         def transportRequestId = configuration.transportRequestId
 
         if(transportRequestId?.trim()) {
@@ -84,14 +74,6 @@
             }
         }
 
-        configuration = configHelper
-                            .mixin([transportRequestId: transportRequestId?.trim() ?: null], ['transportRequestId'] as Set)
-                            .withMandatoryProperty('transportRequestId',
-                                "Transport request id not provided (parameter: \'transportRequestId\' or via commit history).")
-                            .use()
-
-<<<<<<< HEAD
-=======
         def changeDocumentId = configuration.changeDocumentId
 
         if(changeDocumentId?.trim()) {
@@ -118,10 +100,14 @@
             }
         }
 
-        if(!changeDocumentId) {
-            throw new AbortException("Change document id not provided (parameter: 'changeDocumentId' or via commit history).")
-        }
->>>>>>> 3f877c23
+        configuration = configHelper
+                            .mixin([transportRequestId: transportRequestId?.trim() ?: null,
+                                    changeDocumentId: changeDocumentId?.trim() ?: null], ['transportRequestId', 'changeDocumentId'] as Set)
+                            .withMandatoryProperty('transportRequestId',
+                                "Transport request id not provided (parameter: \'transportRequestId\' or via commit history).")
+                            .withMandatoryProperty('changeDocumentId',
+                                "Change document id not provided (parameter: \'changeDocumentId\' or via commit history).")
+                            .use()
 
         echo "[INFO] Closing transport request '${configuration.transportRequestId}' for change document '${configuration.changeDocumentId}'."
 
