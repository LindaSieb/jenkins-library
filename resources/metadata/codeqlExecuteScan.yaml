metadata:
  name: codeqlExecuteScan
  description: This step executes a codeql scan on the specified project to perform static code analysis and check the source code for security flaws.
  longDescription: |-
    This step executes a codeql scan on the specified project to perform static code analysis and check the source code for security flaws.

    The codeql step triggers a scan locally on your orchestrator (e.g. Jenkins) within a docker container so finally you have to supply a docker image with codeql
    and Java plus Maven.

spec:
  inputs:
    secrets:
      - name: githubTokenCredentialsId
        description: Jenkins 'Secret text' credentials ID containing token to authenticate to GitHub.
        type: jenkins
    resources:
      - name: commonPipelineEnvironment
        resourceSpec:
          type: piperEnvironment
      - name: buildDescriptor
        type: stash
      - name: tests
        type: stash
    params:
      - name: githubToken
        description: "GitHub personal access token in plain text. NEVER set this parameter in a file commited to a source code repository. This parameter is intended to be used from the command line or set securely via the environment variable listed below. In most pipeline use-cases, you should instead either store the token in Vault (where it can be automatically retrieved by the step from one of the paths listed below) or store it as a Jenkins secret and configure the secret's id via the `githubTokenCredentialsId` parameter."
        scope:
          - GENERAL
          - PARAMETERS
          - STAGES
          - STEPS
        type: string
        secret: true
        aliases:
          - name: access_token
        resourceRef:
          - name: githubTokenCredentialsId
            type: secret
          - type: vaultSecret
            default: github
            name: githubVaultSecretName
      - name: buildTool
        type: string
        description: Defines the build tool which is used for building the project.
        longDescription: |-
          Based on the build tool the step will try to auto build the project. The step will try to auto select
          the language and the build command. You can override the language and the build command by specifiying it seperatly.
        mandatory: true
        scope:
          - GENERAL
          - PARAMETERS
          - STAGES
          - STEPS
        possibleValues:
          - custom
          - maven
          - golang
          - npm
          - pip
          - yarn
        default: "maven"
      - name: buildCommand
        type: string
        description: "Command to build the project"
        scope:
          - PARAMETERS
          - STAGES
          - STEPS
      - name: language
        type: string
        description: "The programming language used to analyze."
        scope:
          - PARAMETERS
          - STAGES
          - STEPS
      - name: modulePath
        type: string
        description: "Allows providing the path for the module to scan"
        scope:
          - PARAMETERS
          - STAGES
          - STEPS
        default: "./"
      - name: database
        type: string
        description: "Path to the CodeQL database to create. This directory will be created, and must not already exist."
        scope:
          - PARAMETERS
          - STAGES
          - STEPS
        default: "codeqlDB"
      - name: querySuite
        type: string
        description: "The name of a CodeQL query suite. If omitted, the default query suite for the language of the database being analyzed will be used."
        scope:
          - PARAMETERS
          - STAGES
          - STEPS
      - name: uploadResults
        type: bool
        description: "Allows you to upload codeql SARIF results to your github project. You will need to set githubToken for this."
        scope:
          - PARAMETERS
          - STAGES
          - STEPS
        default: false
      - name: threads
        type: string
        description: "Use this many threads for the codeql operations."
        scope:
          - PARAMETERS
          - STAGES
          - STEPS
        default: "0"
      - name: ram
        type: string
        description: "Use this much ram (MB) for the codeql operations."
        scope:
          - PARAMETERS
          - STAGES
          - STEPS
      - name: analyzedRef
        type: string
        description: "Name of the ref that was analyzed."
        longDescription: |-
          If this ref is a pull request merge commit, then use refs/pulls/1234/merge or refs/pulls/1234/head (depending on whether or not this commit corresponds to the HEAD or MERGE commit of the PR).
          Otherwise, this should be a branch: refs/heads/branch-name. If omitted, the CLI will attempt to automatically populate this from the current branch of the checkout path, if this exists.
        resourceRef:
          - name: commonPipelineEnvironment
            param: git/ref
      - name: repository
        aliases:
          - name: githubRepo
        description: "URL of the GitHub instance"
        resourceRef:
          - name: commonPipelineEnvironment
            param: git/httpsUrl
        type: string
      - name: commitId
        description: "SHA of commit that was analyzed."
        resourceRef:
          - name: commonPipelineEnvironment
            param: git/remoteCommitId
        type: string
<<<<<<< HEAD
      - name: ram
        type: string
        description: "Testing purpose: Flag --ram for codeql commands"
=======
      - name: vulnerabilityThresholdTotal
        description: "Threashold for maximum number of allowed vulnerabilities."
        type: int
        default: 0
>>>>>>> 1c018dbf
        scope:
          - PARAMETERS
          - STAGES
          - STEPS
<<<<<<< HEAD
      - name: threads
        type: string
        description: "Testing purpose: Flag --threads for codeql commands"
        scope:
          - PARAMETERS
          - STAGES
          - STEPS
      - name: javaOptionsXmx
        type: string
        description: "Testing purpose: Flag -J=-Xmx for codeql commands"
        scope:
          - PARAMETERS
          - STAGES
          - STEPS
      - name: javaOptionsXms
        type: string
        description: "Testing purpose: Flag -J=-Xms for codeql commands"
        scope:
          - PARAMETERS
          - STAGES
          - STEPS
      - name: prestepcommand
        type: string
        description: "Testing purpose: Command to test before the codeql step"
=======
      - name: checkForCompliance
        description: "If set to true, the piper step checks for compliance based on vulnerability threadholds. Example - If total vulnerabilites are 10 and vulnerabilityThresholdTotal is set as 0, then the steps throws an compliance error."
        type: bool
        default: false
>>>>>>> 1c018dbf
        scope:
          - PARAMETERS
          - STAGES
          - STEPS
  containers:
    - image: ""
  outputs:
    resources:
      - name: reports
        type: reports
        params:
          - filePattern: "**/*.csv"
            type: codeql
          - filePattern: "**/*.sarif"
            type: codeql
          - filePattern: "**/toolrun_codeql_*.json"
            type: codeql<|MERGE_RESOLUTION|>--- conflicted
+++ resolved
@@ -142,51 +142,18 @@
           - name: commonPipelineEnvironment
             param: git/remoteCommitId
         type: string
-<<<<<<< HEAD
-      - name: ram
-        type: string
-        description: "Testing purpose: Flag --ram for codeql commands"
-=======
       - name: vulnerabilityThresholdTotal
         description: "Threashold for maximum number of allowed vulnerabilities."
         type: int
         default: 0
->>>>>>> 1c018dbf
         scope:
           - PARAMETERS
           - STAGES
           - STEPS
-<<<<<<< HEAD
-      - name: threads
-        type: string
-        description: "Testing purpose: Flag --threads for codeql commands"
-        scope:
-          - PARAMETERS
-          - STAGES
-          - STEPS
-      - name: javaOptionsXmx
-        type: string
-        description: "Testing purpose: Flag -J=-Xmx for codeql commands"
-        scope:
-          - PARAMETERS
-          - STAGES
-          - STEPS
-      - name: javaOptionsXms
-        type: string
-        description: "Testing purpose: Flag -J=-Xms for codeql commands"
-        scope:
-          - PARAMETERS
-          - STAGES
-          - STEPS
-      - name: prestepcommand
-        type: string
-        description: "Testing purpose: Command to test before the codeql step"
-=======
       - name: checkForCompliance
         description: "If set to true, the piper step checks for compliance based on vulnerability threadholds. Example - If total vulnerabilites are 10 and vulnerabilityThresholdTotal is set as 0, then the steps throws an compliance error."
         type: bool
         default: false
->>>>>>> 1c018dbf
         scope:
           - PARAMETERS
           - STAGES
