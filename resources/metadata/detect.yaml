metadata:
  name: detectExecuteScan
<<<<<<< HEAD
  description: Executes Synopsys Detect scan
  longDescription: |
    This step executes [Synopsys Detect](https://synopsys.atlassian.net/wiki/spaces/INTDOCS/pages/62423113/Synopsys+Detect) scans.
    Synopsys Detect command line utlity can be used to run various scans including BlackDuck and Polaris scans. This step allows users to run BlackDuck scans by default.
    Please configure your BlackDuck server Url using the serverUrl parameter and the API token of your user using the apiToken parameter for this step.
=======
  description: Executes Synopsis Detect scan
  longDescription: |-
    This step executes [Synopsis Detect](https://synopsys.atlassian.net/wiki/spaces/INTDOCS/pages/62423113/Synopsys+Detect) scans.
>>>>>>> d8553ab5
spec:
  inputs:
    resources:
      - name: buildDescriptor
        type: stash
      - name: checkmarx
        type: stash
    secrets:
      - name: detectTokenCredentialsId
        aliases:
          - name: apiTokenCredentialsId
        description: Jenkins 'Secret text' credentials ID containing the API token used to authenticate with the Synopsis Detect (formerly BlackDuck) Server.
        type: jenkins
    params:
      - name: apiToken
        aliases:
          - name: detect/apiToken
        description: Api token to be used for connectivity with Synopsis Detect server.
        type: string
        mandatory: true
        secret: true
        resourceRef:
          - name: detectTokenCredentialsId
            type: secret
        scope:
        - PARAMETERS
        - STAGES
        - STEPS
      - name: codeLocation
        description: An override for the name Detect will use for the scan file it creates.
        type: string
        mandatory: false
        scope:
        - PARAMETERS
        - STAGES
        - STEPS
      - name: projectName
        description: Name of the Synopsis Detect (formerly BlackDuck) project.
        aliases:
          - name: detect/projectName
        type: string
        mandatory: true
        scope:
        - PARAMETERS
        - STAGES
        - STEPS
      - name: scanners
        description: List of scanners to be used for Synopsis Detect (formerly BlackDuck) scan.
        aliases:
          - name: detect/scanners
        type: '[]string'
        mandatory: false
        default:
        - signature
        possibleValues:
        - signature
        - source
        scope:
        - PARAMETERS
        - STAGES
        - STEPS
      - name: scanPaths
        description: List of paths which should be scanned by the Synopsis Detect (formerly BlackDuck) scan.
        aliases:
          - name: detect/scanPaths
        type: '[]string'
        mandatory: false
        default:
        - '.'
        scope:
        - PARAMETERS
        - STAGES
        - STEPS
      - name: scanProperties
        description: Properties passed to the Synopsis Detect (formerly BlackDuck) scan. You can find details in the [Synopsis Detect documentation](https://synopsys.atlassian.net/wiki/spaces/INTDOCS/pages/622846/Using+Synopsys+Detect+Properties)
        aliases:
          - name: detect/scanProperties
        type: '[]string'
        mandatory: false
        default:
        - --blackduck.signature.scanner.memory=4096
        - --blackduck.timeout=6000
        - --blackduck.trust.cert=true
        - --detect.report.timeout=4800
        - --logging.level.com.synopsys.integration=DEBUG
        scope:
        - PARAMETERS
        - STAGES
        - STEPS
      - name: serverUrl
        description: Server url to the Synopsis Detect (formerly BlackDuck) Server.
        aliases:
          - name: detect/serverUrl
        type: string
        mandatory: false
        scope:
        - PARAMETERS
        - STAGES
        - STEPS
<<<<<<< HEAD
      - name: groups
        description: Users groups to be assigned for the Project
        aliases:
          - name: detect/groups
        type: '[]string'
        mandatory: false
        scope:
        - PARAMETERS
        - STAGES
        - STEPS
      - name: failOn
        description: Mark the current build as fail based on the policy categories applied.
        longDescription: |
          A list of policies can be provided which will be applied after the scan is completed. These policies if violated will mark the build/scan result as failed.
          The list of accepted valed can be found at https://blackducksoftware.github.io/synopsys-detect/latest/properties/configuration/project/#fail-on-policy-violation-severities
        aliases:
          - name: detect/failOn
        type: '[]string'
        mandatory: false
        default:
        - BLOCKER
        possibleValues:
        - ALL
        - BLOCKER
        - CRITICAL
        - MAJOR
        - MINOR
        - NONE
        scope:
        - PARAMETERS
        - STAGES
        - STEPS
=======
      - name: version
        aliases:
          - name: projectVersion
          - name: detect/projectVersion
        type: string
        description: Defines the version number of the artifact being build in the pipeline. It is used as source for the Detect version.
        longDescription: |-
          Defines the version number of the artifact being build in the pipeline.
          It is used for build version creation and as source for the Detect version.
          **Typically it is available through the pipeline run.**
          The project version of the Detect project is calculated using the [`versioningModel`](#versioningmodel).
        resourceRef:
          - name: commonPipelineEnvironment
            param: artifactVersion
        scope:
          - PARAMETERS
          - STAGES
          - STEPS
      - name: versioningModel
        type: string
        description: The versioning model used for result reporting (based on the artifact version). Example 1.2.3 using `major` will result in version 1
        longDescription: |-
          The versioning model used for result reporting (based on the artifact version).
          For example: the version 1.2.3 of the artifact will result in a version 1 to report into, when `versioningModel: major` is used and will result in a version 1.2 when `versioningModel: major-minor` is used.
          Recommendation for a Continuous Delivery process is to use `versioningModel: major`.
        scope:
          - PARAMETERS
          - GENERAL
          - STAGES
          - STEPS
        default: "major"
        possibleValues:
          - major
          - major-minor
          - semantic
          - full
>>>>>>> d8553ab5
  containers:
    - name: openjdk
      image: openjdk:11
      workingDir: /root
      options:
        - name: -u
          value: '0'<|MERGE_RESOLUTION|>--- conflicted
+++ resolved
@@ -1,16 +1,10 @@
 metadata:
   name: detectExecuteScan
-<<<<<<< HEAD
   description: Executes Synopsys Detect scan
   longDescription: |
     This step executes [Synopsys Detect](https://synopsys.atlassian.net/wiki/spaces/INTDOCS/pages/62423113/Synopsys+Detect) scans.
     Synopsys Detect command line utlity can be used to run various scans including BlackDuck and Polaris scans. This step allows users to run BlackDuck scans by default.
     Please configure your BlackDuck server Url using the serverUrl parameter and the API token of your user using the apiToken parameter for this step.
-=======
-  description: Executes Synopsis Detect scan
-  longDescription: |-
-    This step executes [Synopsis Detect](https://synopsys.atlassian.net/wiki/spaces/INTDOCS/pages/62423113/Synopsys+Detect) scans.
->>>>>>> d8553ab5
 spec:
   inputs:
     resources:
@@ -110,7 +104,6 @@
         - PARAMETERS
         - STAGES
         - STEPS
-<<<<<<< HEAD
       - name: groups
         description: Users groups to be assigned for the Project
         aliases:
@@ -143,7 +136,6 @@
         - PARAMETERS
         - STAGES
         - STEPS
-=======
       - name: version
         aliases:
           - name: projectVersion
@@ -180,7 +172,6 @@
           - major-minor
           - semantic
           - full
->>>>>>> d8553ab5
   containers:
     - name: openjdk
       image: openjdk:11
