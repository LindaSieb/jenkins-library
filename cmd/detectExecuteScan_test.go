--- conflicted
+++ resolved
@@ -269,12 +269,8 @@
 	for k, v := range testData {
 		v := v
 		t.Run(fmt.Sprintf("run %v", k), func(t *testing.T) {
-<<<<<<< HEAD
-			got, err := addDetectArgsAndBuild(v.args, v.options, &fileUtilsMock, &httpClient)
-=======
 			t.Parallel()
 			got, err := addDetectArgs(v.args, v.options, newDetectTestUtilsBundle())
->>>>>>> e48b5c58
 			assert.NoError(t, err)
 			assert.Equal(t, v.expected, got)
 		})
