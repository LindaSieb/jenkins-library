package cmd

import (
	"fmt"
	piperhttp "github.com/SAP/jenkins-library/pkg/http"
	"github.com/SAP/jenkins-library/pkg/mock"
	"net/http"
	"os"
	"path/filepath"
	"testing"

	"github.com/stretchr/testify/assert"
)

type httpClientMock struct {
	expectedError   error
	downloadedFiles map[string]string // src, dest
}

func (c *httpClientMock) SetOptions(options piperhttp.ClientOptions) {

}

func (c *httpClientMock) DownloadFile(url, filename string, header http.Header, cookies []*http.Cookie) error {

	if c.expectedError != nil {
		return c.expectedError
	}

	if c.downloadedFiles == nil {
		c.downloadedFiles = make(map[string]string)
	}
	c.downloadedFiles[url] = filename
	return nil
}

func TestRunDetect(t *testing.T) {

	t.Run("success case", func(t *testing.T) {
		s := mock.ShellMockRunner{}
		fileUtilsMock := mock.FilesMock{}
		fileUtilsMock.AddFile("detect.sh", []byte(""))
		httpClient := httpClientMock{}
		err := runDetect(detectExecuteScanOptions{}, &s, &fileUtilsMock, &httpClient)

		assert.Equal(t, httpClient.downloadedFiles["https://detect.synopsys.com/detect.sh"], "detect.sh")
		fileStatus, err := fileUtilsMock.Stat("detect.sh")
		assert.NoError(t, err)
		assert.Equal(t, fileStatus.Mode(), os.FileMode(0700))
		assert.NoError(t, err)
		assert.Equal(t, ".", s.Dir, "Wrong execution directory used")
		assert.Equal(t, "/bin/bash", s.Shell[0], "Bash shell expected")
<<<<<<< HEAD
		expectedScript := "bash <(curl -s https://detect.synopsys.com/detect.sh) --blackduck.url= --blackduck.api.token= --detect.project.name=\\\"\\\" --detect.project.version.name=\\\"\\\" --detect.code.location.name=\\\"\\\""
=======
		expectedScript := "./detect.sh --blackduck.url= --blackduck.api.token= --detect.project.name=\\\"\\\" --detect.project.version.name=\\\"\\\" --detect.code.location.name=\\\"\\\""
>>>>>>> 8ee0d358
		assert.Equal(t, expectedScript, s.Calls[0])
	})

	t.Run("failure case", func(t *testing.T) {
		s := mock.ShellMockRunner{ShouldFailOnCommand: map[string]error{"./detect.sh --blackduck.url= --blackduck.api.token= --detect.project.name=\\\"\\\" --detect.project.version.name=\\\"\\\" --detect.code.location.name=\\\"\\\"": fmt.Errorf("Test Error")}}
		fileUtilsMock := mock.FilesMock{}
		httpClient := httpClientMock{}
		err := runDetect(detectExecuteScanOptions{}, &s, &fileUtilsMock, &httpClient)
		assert.NotNil(t, err)
	})

	t.Run("maven parameters", func(t *testing.T) {
		s := mock.ShellMockRunner{}
		fileUtilsMock := mock.FilesMock{
			CurrentDir: "root_folder",
		}
		fileUtilsMock.AddFile("detect.sh", []byte(""))
		httpClient := httpClientMock{}
		err := runDetect(detectExecuteScanOptions{
			M2Path:              ".pipeline/local_repo",
			ProjectSettingsFile: "project-settings.xml",
			GlobalSettingsFile:  "global-settings.xml",
		}, &s, &fileUtilsMock, &httpClient)

		assert.NoError(t, err)
		assert.Equal(t, ".", s.Dir, "Wrong execution directory used")
		assert.Equal(t, "/bin/bash", s.Shell[0], "Bash shell expected")
		absoluteLocalPath := string(os.PathSeparator) + filepath.Join("root_folder", ".pipeline", "local_repo")

<<<<<<< HEAD
		s := mock.ShellMockRunner{ShouldFailOnCommand: map[string]error{"bash <(curl -s https://detect.synopsys.com/detect.sh) --blackduck.url= --blackduck.api.token= --detect.project.name=\\\"\\\" --detect.project.version.name=\\\"\\\" --detect.code.location.name=\\\"\\\"": fmt.Errorf("Test Error")}}
		runDetect(detectExecuteScanOptions{}, &s)
		assert.True(t, hasFailed, "expected command to exit with fatal")
=======
		expectedParam := "\"--detect.maven.build.command='--global-settings global-settings.xml --settings project-settings.xml -Dmaven.repo.local=" + absoluteLocalPath + "'\""
		assert.Contains(t, s.Calls[0], expectedParam)
>>>>>>> 8ee0d358
	})
}

func TestAddDetectArgs(t *testing.T) {
	httpClient := piperhttp.Client{}
	fileUtilsMock := mock.FilesMock{}

	testData := []struct {
		args     []string
		options  detectExecuteScanOptions
		expected []string
	}{
		{
			args: []string{"--testProp1=1"},
			options: detectExecuteScanOptions{
				ScanProperties:  []string{"--scan1=1", "--scan2=2"},
				ServerURL:       "https://server.url",
				APIToken:        "apiToken",
				ProjectName:     "testName",
				Version:         "1.0",
				VersioningModel: "major-minor",
				CodeLocation:    "",
				Scanners:        []string{"signature"},
				ScanPaths:       []string{"path1", "path2"},
			},
			expected: []string{
				"--testProp1=1",
				"--scan1=1",
				"--scan2=2",
				"--blackduck.url=https://server.url",
				"--blackduck.api.token=apiToken",
				"--detect.project.name=\\\"testName\\\"",
				"--detect.project.version.name=\\\"1.0\\\"",
				"--detect.code.location.name=\\\"testName/1.0\\\"",
				"--detect.blackduck.signature.scanner.paths=path1,path2",
			},
		},
		{
			args: []string{"--testProp1=1"},
			options: detectExecuteScanOptions{
				ServerURL:       "https://server.url",
				APIToken:        "apiToken",
				ProjectName:     "testName",
				Version:         "1.0",
				VersioningModel: "major-minor",
				CodeLocation:    "testLocation",
				FailOn:          []string{"BLOCKER", "MAJOR"},
<<<<<<< HEAD
				Scanners:        []string{"source"},
				ScanPaths:       []string{"path1", "path2"},
				Groups:          []string{"testGroup"},
=======
				Scanners:        []string{"source"},
				ScanPaths:       []string{"path1", "path2"},
				Groups:          []string{"testGroup"},
			},
			expected: []string{
				"--testProp1=1",
				"--blackduck.url=https://server.url",
				"--blackduck.api.token=apiToken",
				"--detect.project.name=\\\"testName\\\"",
				"--detect.project.version.name=\\\"1.0\\\"",
				"--detect.project.user.groups=\\\"testGroup\\\"",
				"--detect.policy.check.fail.on.severities=BLOCKER,MAJOR",
				"--detect.code.location.name=\\\"testLocation\\\"",
				"--detect.source.path=path1",
			},
		},
		{
			args: []string{"--testProp1=1"},
			options: detectExecuteScanOptions{
				ServerURL:       "https://server.url",
				APIToken:        "apiToken",
				ProjectName:     "testName",
				CodeLocation:    "testLocation",
				FailOn:          []string{"BLOCKER", "MAJOR"},
				Scanners:        []string{"source"},
				ScanPaths:       []string{"path1", "path2"},
				Groups:          []string{"testGroup", "testGroup2"},
				Version:         "1.0",
				VersioningModel: "major-minor",
>>>>>>> 8ee0d358
			},
			expected: []string{
				"--testProp1=1",
				"--blackduck.url=https://server.url",
				"--blackduck.api.token=apiToken",
				"--detect.project.name=\\\"testName\\\"",
				"--detect.project.version.name=\\\"1.0\\\"",
<<<<<<< HEAD
				"--detect.project.user.groups=\\\"testGroup\\\"",
				"--detect.policy.check.fail.on.severities=BLOCKER,MAJOR",
				"--detect.code.location.name=\\\"testLocation\\\"",
				"--detect.source.path=path1",
			},
		},
		{
			args: []string{"--testProp1=1"},
			options: detectExecuteScanOptions{
				ServerURL:       "https://server.url",
				APIToken:        "apiToken",
				ProjectName:     "testName",
				CodeLocation:    "testLocation",
				FailOn:          []string{"BLOCKER", "MAJOR"},
				Scanners:        []string{"source"},
				ScanPaths:       []string{"path1", "path2"},
				Groups:          []string{"testGroup", "testGroup2"},
				Version:         "1.0",
				VersioningModel: "major-minor",
			},
			expected: []string{
				"--testProp1=1",
				"--blackduck.url=https://server.url",
				"--blackduck.api.token=apiToken",
				"--detect.project.name=\\\"testName\\\"",
				"--detect.project.version.name=\\\"1.0\\\"",
=======
>>>>>>> 8ee0d358
				"--detect.project.user.groups=\\\"testGroup\\\",\\\"testGroup2\\\"",
				"--detect.policy.check.fail.on.severities=BLOCKER,MAJOR",
				"--detect.code.location.name=\\\"testLocation\\\"",
				"--detect.source.path=path1",
			},
		},
	}

	for k, v := range testData {
		t.Run(fmt.Sprintf("run %v", k), func(t *testing.T) {
			got, err := addDetectArgs(v.args, v.options, &fileUtilsMock, &httpClient)
			assert.NoError(t, err)
			assert.Equal(t, v.expected, got)
		})
	}
}<|MERGE_RESOLUTION|>--- conflicted
+++ resolved
@@ -2,12 +2,13 @@
 
 import (
 	"fmt"
-	piperhttp "github.com/SAP/jenkins-library/pkg/http"
-	"github.com/SAP/jenkins-library/pkg/mock"
 	"net/http"
 	"os"
 	"path/filepath"
 	"testing"
+
+	piperhttp "github.com/SAP/jenkins-library/pkg/http"
+	"github.com/SAP/jenkins-library/pkg/mock"
 
 	"github.com/stretchr/testify/assert"
 )
@@ -50,11 +51,7 @@
 		assert.NoError(t, err)
 		assert.Equal(t, ".", s.Dir, "Wrong execution directory used")
 		assert.Equal(t, "/bin/bash", s.Shell[0], "Bash shell expected")
-<<<<<<< HEAD
-		expectedScript := "bash <(curl -s https://detect.synopsys.com/detect.sh) --blackduck.url= --blackduck.api.token= --detect.project.name=\\\"\\\" --detect.project.version.name=\\\"\\\" --detect.code.location.name=\\\"\\\""
-=======
 		expectedScript := "./detect.sh --blackduck.url= --blackduck.api.token= --detect.project.name=\\\"\\\" --detect.project.version.name=\\\"\\\" --detect.code.location.name=\\\"\\\""
->>>>>>> 8ee0d358
 		assert.Equal(t, expectedScript, s.Calls[0])
 	})
 
@@ -84,14 +81,8 @@
 		assert.Equal(t, "/bin/bash", s.Shell[0], "Bash shell expected")
 		absoluteLocalPath := string(os.PathSeparator) + filepath.Join("root_folder", ".pipeline", "local_repo")
 
-<<<<<<< HEAD
-		s := mock.ShellMockRunner{ShouldFailOnCommand: map[string]error{"bash <(curl -s https://detect.synopsys.com/detect.sh) --blackduck.url= --blackduck.api.token= --detect.project.name=\\\"\\\" --detect.project.version.name=\\\"\\\" --detect.code.location.name=\\\"\\\"": fmt.Errorf("Test Error")}}
-		runDetect(detectExecuteScanOptions{}, &s)
-		assert.True(t, hasFailed, "expected command to exit with fatal")
-=======
 		expectedParam := "\"--detect.maven.build.command='--global-settings global-settings.xml --settings project-settings.xml -Dmaven.repo.local=" + absoluteLocalPath + "'\""
 		assert.Contains(t, s.Calls[0], expectedParam)
->>>>>>> 8ee0d358
 	})
 }
 
@@ -139,11 +130,6 @@
 				VersioningModel: "major-minor",
 				CodeLocation:    "testLocation",
 				FailOn:          []string{"BLOCKER", "MAJOR"},
-<<<<<<< HEAD
-				Scanners:        []string{"source"},
-				ScanPaths:       []string{"path1", "path2"},
-				Groups:          []string{"testGroup"},
-=======
 				Scanners:        []string{"source"},
 				ScanPaths:       []string{"path1", "path2"},
 				Groups:          []string{"testGroup"},
@@ -173,7 +159,6 @@
 				Groups:          []string{"testGroup", "testGroup2"},
 				Version:         "1.0",
 				VersioningModel: "major-minor",
->>>>>>> 8ee0d358
 			},
 			expected: []string{
 				"--testProp1=1",
@@ -181,35 +166,6 @@
 				"--blackduck.api.token=apiToken",
 				"--detect.project.name=\\\"testName\\\"",
 				"--detect.project.version.name=\\\"1.0\\\"",
-<<<<<<< HEAD
-				"--detect.project.user.groups=\\\"testGroup\\\"",
-				"--detect.policy.check.fail.on.severities=BLOCKER,MAJOR",
-				"--detect.code.location.name=\\\"testLocation\\\"",
-				"--detect.source.path=path1",
-			},
-		},
-		{
-			args: []string{"--testProp1=1"},
-			options: detectExecuteScanOptions{
-				ServerURL:       "https://server.url",
-				APIToken:        "apiToken",
-				ProjectName:     "testName",
-				CodeLocation:    "testLocation",
-				FailOn:          []string{"BLOCKER", "MAJOR"},
-				Scanners:        []string{"source"},
-				ScanPaths:       []string{"path1", "path2"},
-				Groups:          []string{"testGroup", "testGroup2"},
-				Version:         "1.0",
-				VersioningModel: "major-minor",
-			},
-			expected: []string{
-				"--testProp1=1",
-				"--blackduck.url=https://server.url",
-				"--blackduck.api.token=apiToken",
-				"--detect.project.name=\\\"testName\\\"",
-				"--detect.project.version.name=\\\"1.0\\\"",
-=======
->>>>>>> 8ee0d358
 				"--detect.project.user.groups=\\\"testGroup\\\",\\\"testGroup2\\\"",
 				"--detect.policy.check.fail.on.severities=BLOCKER,MAJOR",
 				"--detect.code.location.name=\\\"testLocation\\\"",
