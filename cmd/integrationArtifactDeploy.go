--- conflicted
+++ resolved
@@ -115,13 +115,8 @@
 	return errors.Errorf("integration flow deployment failed, response Status code: %v", deployResp.StatusCode)
 }
 
-<<<<<<< HEAD
-// pollIFlowDeploymentStatus - Poll the integration flow deployment status, return status or error details
-func pollIFlowDeploymentStatus(retryCount int, config *integrationArtifactDeployOptions, httpClient piperhttp.Sender, apiHost string) error {
-=======
 //pollIFlowDeploymentStatus - Poll the integration flow deployment status, return status or error details
 func pollIFlowDeploymentStatus(taskId string, retryCount int, config *integrationArtifactDeployOptions, httpClient piperhttp.Sender, apiHost string) error {
->>>>>>> 5f643826
 
 	if retryCount <= 0 {
 		return errors.New("failed to start integration artifact after retrying several times")
@@ -167,13 +162,8 @@
 	return "", errors.Wrapf(httpErr, "HTTP %v request to %v failed with error: %v", httpMethod, statusURL, responseBody)
 }
 
-<<<<<<< HEAD
-// getIntegrationArtifactDeployStatus - Get integration artifact Deploy Status
-func getIntegrationArtifactDeployStatus(config *integrationArtifactDeployOptions, httpClient piperhttp.Sender, apiHost string) (string, error) {
-=======
 //getIntegrationArtifactDeployStatus - Get integration artifact Deploy Status
 func getIntegrationArtifactDeployStatus(config *integrationArtifactDeployOptions, httpClient piperhttp.Sender, apiHost string, taskId string) (string, error) {
->>>>>>> 5f643826
 	httpMethod := "GET"
 	header := make(http.Header)
 	header.Add("content-type", "application/json")
