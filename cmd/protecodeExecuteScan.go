--- conflicted
+++ resolved
@@ -379,7 +379,6 @@
 	var err error
 	fileUtils := &piperutils.Files{}
 	path := config.DockerConfigJSON
-<<<<<<< HEAD
 
 	log.Entry().Debugf("config.DockerConfigJSON::%v\n", config.DockerConfigJSON)
 	log.Entry().Debugf("path::%v\n", path)
@@ -390,7 +389,6 @@
 	// }
 
 	fmt.Printf("dockerConfig content is:: %v\n", string(b))
-=======
 	if len(config.DockerConfigJSON) > 0 && len(config.DockerRegistryURL) > 0 && len(config.ContainerRegistryPassword) > 0 && len(config.ContainerRegistryUser) > 0 {
 		path, err = docker.CreateDockerConfigJSON(config.DockerRegistryURL, config.ContainerRegistryUser, config.ContainerRegistryPassword, "", config.DockerConfigJSON, fileUtils)
 	}
@@ -398,7 +396,6 @@
 	if err != nil {
 		return errors.Wrapf(err, "failed to create / update docker config json file")
 	}
->>>>>>> b23d7269
 
 	if len(path) > 0 {
 		log.Entry().Infof("Docker credentials configuration: %v", path)
