--- conflicted
+++ resolved
@@ -275,11 +275,7 @@
 			config: helmExecuteOptions{
 				HelmCommand: "publish",
 			},
-<<<<<<< HEAD
-			methodString: "https://my.target.repository/helm_chart/helm_chart-1.2.3.tgz",
-=======
 			methodString: "https://my.target.repository",
->>>>>>> eba9890e
 			methodError:  nil,
 		},
 		{
